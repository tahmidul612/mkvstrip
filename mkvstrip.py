#!/usr/bin/env python
# -*- coding: utf-8 -*-

# Copyright: (c) 2013 William Forde (willforde@gmail.com)
# License: GPLv3, see LICENSE for more details
#
# This program is free software: you can redistribute it and/or modify
# it under the terms of the GNU General Public License as published by
# the Free Software Foundation, either version 3 of the License, or
# (at your option) any later version.
#
# This program is distributed in the hope that it will be useful,
# but WITHOUT ANY WARRANTY; without even the implied warranty of
# MERCHANTABILITY or FITNESS FOR A PARTICULAR PURPOSE. See the
# GNU General Public License for more details.
#
# You should have received a copy of the GNU General Public License
# along with this program. If not, see <http://www.gnu.org/licenses/>.

"""
Welcome to mkvstrip.py. This script can go through a folder looking for extraneous
audio and subtitle tracks, and removes them by remuxing the mkv files.

This python script has the following requirements:
1.  Mkvtoolnix
2.  Python3

Note:
A remux should only occur if a change needs to be made to the file.
If no change is required then the file isn't remuxed.

For help with the command line parameters use the -h parameter.

Github: https://github.com/willforde/mkvstrip
Codacy: https://app.codacy.com/app/willforde/mkvstrip/dashboard
"""

__version__ = "1.0.2"

from functools import lru_cache
from operator import itemgetter
import subprocess
import argparse
import time
import json
import sys
import os

# Global parser namespace
cli_args = None

if sys.platform == "win32":
    BIN_DEFAULT = "C:\\\\Program Files\\MKVToolNix\\mkvmerge.exe"
else:
    BIN_DEFAULT = "mkvmerge"


def catch_interrupt(func):
    """Decorator to catch Keyboard Interrupts and silently exit."""
    def wrapper(*args, **kwargs):
        try:
            func(*args, **kwargs)
        except KeyboardInterrupt:  # pragma: no cover
            pass

    # The function been catched
    return wrapper


def walk_directory(path):
    """
    Walk through the given directory to find all mkv files and process them.

    :param str path: Path to Directory containing mkv files.

    :return: List of processed mkv files.
    :rtype: list[str]
    """
    movie_list = []
    if os.path.isfile(path):
        if path.lower().endswith(".mkv"):
            movie_list.append(path)
        else:
            raise ValueError("Given file is not a valid mkv file: '%s'" % path)

    elif os.path.isdir(path):
        dirs = []
        # Walk through the directory
        for dirpath, _, filenames in os.walk(path):
            files = []
            for filename in filenames:
                if filename.lower().endswith(".mkv"):
                    files.append(filename)

            # Sort list of files and add to directory list
            dirs.append((dirpath, sorted(files)))

        # Sort the list of directorys & files and process them
        for dirpath, filenames in sorted(dirs, key=itemgetter(0)):
            for filename in filenames:
                fullpath = os.path.join(dirpath, filename)
                movie_list.append(fullpath)
    else:
        raise FileNotFoundError("[Errno 2] No such file or directory: '%s'" % path)

    return movie_list


def remux_file(command):
    """
    Remux a mkv file with the given parameters.

    :param list command: The list of command parameters to pass to mkvmerge.

    :return: Boolean indicating if remux was successful.
    :rtype: bool
    """
    # Skip remuxing if in dry run mode
    if cli_args.dry_run:
        print("Dry run 100%")
        return False

    sys.stdout.write("Progress 0%")
    sys.stdout.flush()

    try:
        # Call subprocess command to remux file
        process = subprocess.Popen(command, stdout=subprocess.PIPE, universal_newlines=True)

        # Display Percentage until subprocess has finished
        retcode = process.poll()
        while retcode is None:
            # Sleep for a quarter second and then dislay progress
            time.sleep(.25)
            for line in iter(process.stdout.readline, ""):
                if "progress" in line.lower():
                    sys.stdout.write("\r%s" % line.strip())
                    sys.stdout.flush()

            # Check return code of subprocess
            retcode = process.poll()

        # Check if return code indicates an error
        sys.stdout.write("\n")
        if retcode:
            raise subprocess.CalledProcessError(retcode, command, output=process.stdout)

    except subprocess.CalledProcessError as e:
        print("Remux failed!")
        print(e)
        return False
    else:
        return True


def replace_file(tmp_file, org_file):
    """
    Replaces the original mkv file with the newly remuxed temp file.

    :param str tmp_file: The temporary mkv file
    :param str org_file: The original mkv file to replace.
    """
    # Preserve timestamp
    stat = os.stat(org_file)
    os.utime(tmp_file, (stat.st_atime, stat.st_mtime))

    # Overwrite original file
    try:
        os.unlink(org_file)
        os.rename(tmp_file, org_file)
    except EnvironmentError as e:
        os.unlink(tmp_file)
        print("Renaming failed: %s => %s" % (tmp_file, org_file))
        print(e)


class AppendSplitter(argparse.Action):
    """
    Custom action to split multiple parameters which are
    separated by a comma, and append then to a default list.
    """
    def __call__(self, _, namespace, values, option_string=None):
        items = self.default if isinstance(self.default, list) else []
        items.extend(values.split(","))
        setattr(namespace, self.dest, items)


class RealPath(argparse.Action):
    """
    Custom action to convert given path to a full canonical path,
    eliminating any symbolic links if encountered.
    """
    def __call__(self, _, namespace, value, option_string=None):
        setattr(namespace, self.dest, os.path.realpath(value))


class Track(object):
    """
    Class to handle mkv track information.

    :param dict track_data: The track data given by mkvmerge.
    """
    def __init__(self, track_data):
        self.lang = track_data["properties"].get("language", "und")
        self.codec = track_data["codec"]
        self.type = track_data["type"]
        self.id = track_data["id"]

    def __str__(self):
        return "Track #{}: {} - {}".format(self.id, self.lang, self.codec)


class MKVFile(object):
    """
    Extracts track information contained within a Matroska file and
    checks for unwanted audio & subtitle tracks.

    :param str path: Path to the Matroska file to process.
    """
    def __init__(self, path):
        self.dirpath, self.filename = os.path.split(path)
        self.subtitle_tracks = []
        self.video_tracks = []
        self.audio_tracks = []
        self.path = path

        # Commandline auguments for extracting info about the mkv file
        command = [cli_args.mkvmerge_bin, "-i", "-F", "json", path]

        # Ask mkvmerge for the json info
        process = subprocess.Popen(command, stdout=subprocess.PIPE, universal_newlines=True)
        stdout, _ = process.communicate(timeout=10)
        if process.returncode:
            raise RuntimeError("[Error {}] mkvmerge failed to identify: {}".format(process.returncode, self.filename))

        # Process the json response
        json_data = json.loads(stdout)
        track_map = {"video": self.video_tracks, "audio": self.audio_tracks, "subtitles": self.subtitle_tracks}
        for track_data in json_data["tracks"]:
            track_obj = Track(track_data)
            track_map[track_obj.type].append(track_obj)

    @lru_cache()
    def _filtered_tracks(self, track_type):
        """
        Return a tuple consisting of tracks to keep and tracks to remove, if
        there are indeed tracks that need to be removed, else return False.

        Available track types:
            subtitle
            audio

        :param str track_type: The track type to check.

        :return: Tuple of tracks to keep and remove
        :rtype: tuple[list[Track]]
        """
        languages_to_keep = cli_args.language
        if track_type == 'audio':
            tracks = self.audio_tracks
        elif track_type == 'subtitle':
            if cli_args.subs_language is not None:
                languages_to_keep = cli_args.subs_language
            tracks = self.subtitle_tracks
        else:
            assert False

        # Lists of track to keep & remove
        remove = []
        keep = []
        # Iterate through all tracks to find which track to keep or remove
        for track in tracks:
            if track.lang in languages_to_keep:
                # Tracks we want to keep
                keep.append(track)
            else:
                # Tracks we want to remove
                remove.append(track)

        return keep, remove

    @property
    def remux_required(self):
        """
        Check if any remuxing of the mkv files is required.

        :return: Return True if remuxing is required else False
        :rtype: bool
        """
        # Check if any tracks need to be removed
        # We will only remove audio tracks when there is also audio tracks to keep

        audio_to_keep, audio_to_remove = self._filtered_tracks("audio")
        subs_to_keep, subs_to_remove = self._filtered_tracks("subtitle")

        has_no_audio = not self.audio_tracks
        has_something_to_remove = audio_to_remove or subs_to_remove
        if (has_no_audio or audio_to_keep) and has_something_to_remove:
            return True
        else:
            return False

    def remove_tracks(self):
        """Remove the unwanted tracks."""
        # The command line args required to remux the mkv file
        command = [cli_args.mkvmerge_bin, "--output"]
        print("\nRemuxing:", self.filename)
        print("============================")

        # Output the remuxed file to a temp tile, This will protect
        # the original file from been currupted if anything goes wrong
        tmp_file = u"%s.tmp" % self.path
        command.append(tmp_file)
        command.extend(["--title", self.filename[:-4]])

        # Iterate all tracks and mark which tracks are to be kepth
        for track_type in ("audio", "subtitle"):
            keep, remove = self._filtered_tracks(track_type)
            if ((track_type == "subtitle" and cli_args.no_subtitles)
                    or keep) and remove:
                keep_ids = []

                print("Retaining %s track(s):" % track_type)
                for count, track in enumerate(keep):
                    keep_ids.append(str(track.id))
                    print("   ", track)

                    # Set the first track as default
                    command.extend(["--default-track", ":".join((str(track.id), "0" if count else "1"))])

                # Set which tracks are to be kepth
                if keep_ids:
                    command.extend(["--%s-tracks" % track_type,
                                    ",".join(keep_ids)])
                elif track_type == "subtitle":
                    command.extend(["--no-subtitles"])

                # This is just here to report what tracks will be removed
                print("Removing %s track(s):" % track_type)
                for track in remove:
                    print("   ", track)

                print("----------------------------")

        # Add source mkv file to command and remux
        command.append(self.path)
        if remux_file(command):
            replace_file(tmp_file, self.path)
        else:
            # If we get here then something went wrong
            # So time to do some cleanup
            if os.path.exists(tmp_file):
                os.remove(tmp_file)


@catch_interrupt
def main(params=None):
    """
    Check all mkv files an remove unnecessary tracks.

    :param params: [opt] List of arguments to pass to argparse.
    :type params: list or tuple
    """
    # Create Parser to parse the required arguments
    parser = argparse.ArgumentParser(description="Strips unnecessary tracks from MKV files.")
    parser.add_argument("paths", nargs='+',
                        help="Where your MKV files are stored. Can be a directories or files.")
    parser.add_argument("-t", "--dry-run", action="store_true", help="Enable mkvmerge dry run for testing.")
    parser.add_argument("-b", "--mkvmerge-bin", default=BIN_DEFAULT,
                        action="store", metavar="path",
                        help="The path to the MKVMerge executable.")
    parser.add_argument("-l", "--language", default=["und"], metavar="lang", action=AppendSplitter, required=True,
                        help="Comma-separated list of subtitle and audio languages to retain. E.g. eng,fre. "
                             "Language codes can be either the 3 letters bibliographic ISO-639-2 form "
                             "(like \"fre\" for French), or such a language code followed by a dash and a country code "
                             "for specialities in languages (like \"fre-ca\" for Canadian French). "
                             "Country codes are the same as used for internet domains.")
    parser.add_argument("-s", "--subs-language", metavar="subs-lang", action=AppendSplitter, required=False,
                        dest="subs_language", default=None,
                        help="If specified, defines subtitle languages to retain. See description of --language "
                             "for syntax.")
<<<<<<< HEAD
    parser.add_argument("-n", "--no-subtitles", default=False,
                        action="store_true", dest="no_subtitles",
                        help="If no subtitles match the languages to"
                             " retain, strip all subtitles.")
=======
    parser.add_argument("-v", "--verbose", action="store_true",
                        default=False, help="Verbose output.")
>>>>>>> 9641afe1

    # Parse the list of given arguments
    globals()["cli_args"] = parser.parse_args(params)

    # Iterate over all found mkv files
    print("Searching for MKV files to process.")
    print("Warning: This may take some time...")
    for path in cli_args.paths:
        path = os.path.realpath(path)
        for mkv_file in walk_directory(path):
            if cli_args.verbose:
                print("Checking", mkv_file)
            mkv_obj = MKVFile(mkv_file)
            if mkv_obj.remux_required:
                mkv_obj.remove_tracks()


if __name__ == "__main__":
    main()<|MERGE_RESOLUTION|>--- conflicted
+++ resolved
@@ -379,15 +379,12 @@
                         dest="subs_language", default=None,
                         help="If specified, defines subtitle languages to retain. See description of --language "
                              "for syntax.")
-<<<<<<< HEAD
     parser.add_argument("-n", "--no-subtitles", default=False,
                         action="store_true", dest="no_subtitles",
                         help="If no subtitles match the languages to"
                              " retain, strip all subtitles.")
-=======
     parser.add_argument("-v", "--verbose", action="store_true",
                         default=False, help="Verbose output.")
->>>>>>> 9641afe1
 
     # Parse the list of given arguments
     globals()["cli_args"] = parser.parse_args(params)
