#!/usr/bin/env python
# -*- coding: utf-8 -*-

# Copyright: (c) 2013 William Forde (willforde@gmail.com)
# License: GPLv3, see LICENSE for more details
#
# This program is free software: you can redistribute it and/or modify
# it under the terms of the GNU General Public License as published by
# the Free Software Foundation, either version 3 of the License, or
# (at your option) any later version.
#
# This program is distributed in the hope that it will be useful,
# but WITHOUT ANY WARRANTY; without even the implied warranty of
# MERCHANTABILITY or FITNESS FOR A PARTICULAR PURPOSE. See the
# GNU General Public License for more details.
#
# You should have received a copy of the GNU General Public License
# along with this program. If not, see <http://www.gnu.org/licenses/>.

"""
Welcome to mkvstrip.py. This script can go through a folder looking for extraneous
audio and subtitle tracks, and removes them by remuxing the mkv files.

This python script has the following requirements:
1.  Mkvtoolnix
2.  Python3

Note:
A remux should only occur if a change needs to be made to the file.
If no change is required then the file isn't remuxed.

For help with the command line parameters use the -h parameter.

Github: https://github.com/willforde/mkvstrip
Codacy: https://app.codacy.com/app/willforde/mkvstrip/dashboard
"""

__version__ = "1.0.2"

from functools import lru_cache
from operator import itemgetter
import subprocess
import argparse
import time
import json
import sys
import os

# Global parser namespace
cli_args = None

if sys.platform == "win32":
    BIN_DEFAULT = "C:\\\\Program Files\\MKVToolNix\\mkvmerge.exe"
else:
    BIN_DEFAULT = "mkvmerge"


def catch_interrupt(func):
    """Decorator to catch Keyboard Interrupts and silently exit."""
    def wrapper(*args, **kwargs):
        try:
            func(*args, **kwargs)
        except KeyboardInterrupt:  # pragma: no cover
            pass

    # The function been catched
    return wrapper


def walk_directory(path):
    """
    Walk through the given directory to find all mkv files and process them.

    :param str path: Path to Directory containing mkv files.

    :return: List of processed mkv files.
    :rtype: list[str]
    """
    movie_list = []
    if os.path.isfile(path):
        if path.lower().endswith(".mkv"):
            movie_list.append(path)
        else:
            raise ValueError("Given file is not a valid mkv file: '%s'" % path)

    elif os.path.isdir(path):
        dirs = []
        # Walk through the directory
        for dirpath, _, filenames in os.walk(path):
            files = []
            for filename in filenames:
                if filename.lower().endswith(".mkv"):
                    files.append(filename)

            # Sort list of files and add to directory list
            dirs.append((dirpath, sorted(files)))

        # Sort the list of directorys & files and process them
        for dirpath, filenames in sorted(dirs, key=itemgetter(0)):
            for filename in filenames:
                fullpath = os.path.join(dirpath, filename)
                movie_list.append(fullpath)
    else:
        raise FileNotFoundError("[Errno 2] No such file or directory: '%s'" % path)

    return movie_list


def remux_file(command):
    """
    Remux a mkv file with the given parameters.

    :param list command: The list of command parameters to pass to mkvmerge.

    :return: Boolean indicating if remux was successful.
    :rtype: bool
    """
    # Skip remuxing if in dry run mode
    if cli_args.dry_run:
        print("Dry run 100%")
        return False

    sys.stdout.write("Progress 0%")
    sys.stdout.flush()

    try:
        # Call subprocess command to remux file
        process = subprocess.Popen(command, stdout=subprocess.PIPE, universal_newlines=True)

        # Display Percentage until subprocess has finished
        retcode = process.poll()
        while retcode is None:
            # Sleep for a quarter second and then dislay progress
            time.sleep(.25)
            for line in iter(process.stdout.readline, ""):
                if "progress" in line.lower():
                    sys.stdout.write("\r%s" % line.strip())
                    sys.stdout.flush()

            # Check return code of subprocess
            retcode = process.poll()

        # Check if return code indicates an error
        sys.stdout.write("\n")
        if retcode:
            raise subprocess.CalledProcessError(retcode, command, output=process.stdout)

    except subprocess.CalledProcessError as e:
        print("Remux failed!")
        print(e)
        return False
    else:
        return True


def replace_file(tmp_file, org_file):
    """
    Replaces the original mkv file with the newly remuxed temp file.

    :param str tmp_file: The temporary mkv file
    :param str org_file: The original mkv file to replace.
    """
    # Preserve timestamp
    stat = os.stat(org_file)
    os.utime(tmp_file, (stat.st_atime, stat.st_mtime))

    # Overwrite original file
    try:
        os.unlink(org_file)
        os.rename(tmp_file, org_file)
    except EnvironmentError as e:
        os.unlink(tmp_file)
        print("Renaming failed: %s => %s" % (tmp_file, org_file))
        print(e)


class AppendSplitter(argparse.Action):
    """
    Custom action to split multiple parameters which are
    separated by a comma, and append then to a default list.
    """
    def __call__(self, _, namespace, values, option_string=None):
        items = self.default if isinstance(self.default, list) else []
        items.extend(values.split(","))
        setattr(namespace, self.dest, items)


class RealPath(argparse.Action):
    """
    Custom action to convert given path to a full canonical path,
    eliminating any symbolic links if encountered.
    """
    def __call__(self, _, namespace, value, option_string=None):
        setattr(namespace, self.dest, os.path.realpath(value))


class Track(object):
    """
    Class to handle mkv track information.

    :param dict track_data: The track data given by mkvmerge.
    """
    def __init__(self, track_data):
        self.lang = track_data["properties"].get("language", "und")
        self.codec = track_data["codec"]
        self.type = track_data["type"]
        self.id = track_data["id"]

    def __str__(self):
        return "Track #{}: {} - {}".format(self.id, self.lang, self.codec)


class MKVFile(object):
    """
    Extracts track information contained within a Matroska file and
    checks for unwanted audio & subtitle tracks.

    :param str path: Path to the Matroska file to process.
    """
    def __init__(self, path):
        self.dirpath, self.filename = os.path.split(path)
        self.subtitle_tracks = []
        self.video_tracks = []
        self.audio_tracks = []
        self.path = path

        # Commandline auguments for extracting info about the mkv file
        command = [cli_args.mkvmerge_bin, "-i", "-F", "json", path]

        # Ask mkvmerge for the json info
        process = subprocess.Popen(command, stdout=subprocess.PIPE, universal_newlines=True)
        stdout, _ = process.communicate(timeout=10)
        if process.returncode:
            raise RuntimeError("[Error {}] mkvmerge failed to identify: {}".format(process.returncode, self.filename))

        # Process the json response
        json_data = json.loads(stdout)
        track_map = {"video": self.video_tracks, "audio": self.audio_tracks, "subtitles": self.subtitle_tracks}
        for track_data in json_data["tracks"]:
            track_obj = Track(track_data)
            track_map[track_obj.type].append(track_obj)

    @lru_cache()
    def _filtered_tracks(self, track_type):
        """
        Return a tuple consisting of tracks to keep and tracks to remove, if
        there are indeed tracks that need to be removed, else return False.

        Available track types:
            subtitle
            audio

        :param str track_type: The track type to check.

        :return: Tuple of tracks to keep and remove
        :rtype: tuple[list[Track]]
        """
        languages_to_keep = cli_args.language
        if track_type == 'audio':
            tracks = self.audio_tracks
        elif track_type == 'subtitle':
            if cli_args.subs_language is not None:
                languages_to_keep = cli_args.subs_language
            tracks = self.subtitle_tracks
        else:
            assert False

        # Lists of track to keep & remove
        remove = []
        keep = []
        # Iterate through all tracks to find which track to keep or remove
        for track in tracks:
            if track.lang in languages_to_keep:
                # Tracks we want to keep
                keep.append(track)
            else:
                # Tracks we want to remove
                remove.append(track)

        return keep, remove

    @property
    def remux_required(self):
        """
        Check if any remuxing of the mkv files is required.

        :return: Return True if remuxing is required else False
        :rtype: bool
        """
        # Check if any tracks need to be removed
        # We will only remove audio tracks when there is also audio tracks to keep

        audio_to_keep, audio_to_remove = self._filtered_tracks("audio")
        subs_to_keep, subs_to_remove = self._filtered_tracks("subtitle")

        has_no_audio = not self.audio_tracks
        has_something_to_remove = audio_to_remove or subs_to_remove
        if (has_no_audio or audio_to_keep) and has_something_to_remove:
            return True
        else:
            return False

    def remove_tracks(self):
        """Remove the unwanted tracks."""
        # The command line args required to remux the mkv file
        command = [cli_args.mkvmerge_bin, "--output"]
        print("\nRemuxing:", self.filename)
        print("============================")

        # Output the remuxed file to a temp tile, This will protect
        # the original file from been currupted if anything goes wrong
        tmp_file = u"%s.tmp" % self.path
        command.append(tmp_file)
        command.extend(["--title", self.filename[:-4]])

        # Iterate all tracks and mark which tracks are to be kepth
        for track_type in ("audio", "subtitle"):
            keep, remove = self._filtered_tracks(track_type)
            if keep and remove:
                keep_ids = []

                print("Retaining %s track(s):" % track_type)
                for count, track in enumerate(keep):
                    keep_ids.append(str(track.id))
                    print("   ", track)

                    # Set the first track as default
                    command.extend(["--default-track", ":".join((str(track.id), "0" if count else "1"))])

                # Set which tracks are to be kepth
                command.extend(["--%s-tracks" % track_type, ",".join(keep_ids)])

                # This is just here to report what tracks will be removed
                print("Removing %s track(s):" % track_type)
                for track in remove:
                    print("   ", track)

                print("----------------------------")

        # Add source mkv file to command and remux
        command.append(self.path)
        if remux_file(command):
            replace_file(tmp_file, self.path)
        else:
            # If we get here then something went wrong
            # So time to do some cleanup
            if os.path.exists(tmp_file):
                os.remove(tmp_file)


@catch_interrupt
def main(params=None):
    """
    Check all mkv files an remove unnecessary tracks.

    :param params: [opt] List of arguments to pass to argparse.
    :type params: list or tuple
    """
    # Create Parser to parse the required arguments
    parser = argparse.ArgumentParser(description="Strips unnecessary tracks from MKV files.")
    parser.add_argument("paths", nargs='+',
                        help="Where your MKV files are stored. Can be a directories or files.")
    parser.add_argument("-t", "--dry-run", action="store_true", help="Enable mkvmerge dry run for testing.")
    parser.add_argument("-b", "--mkvmerge-bin", default=BIN_DEFAULT,
                        action="store", metavar="path",
                        help="The path to the MKVMerge executable.")
    parser.add_argument("-l", "--language", default=["und"], metavar="lang", action=AppendSplitter, required=True,
                        help="Comma-separated list of subtitle and audio languages to retain. E.g. eng,fre. "
                             "Language codes can be either the 3 letters bibliographic ISO-639-2 form "
                             "(like \"fre\" for French), or such a language code followed by a dash and a country code "
                             "for specialities in languages (like \"fre-ca\" for Canadian French). "
                             "Country codes are the same as used for internet domains.")
    parser.add_argument("-s", "--subs-language", metavar="subs-lang", action=AppendSplitter, required=False,
                        dest="subs_language", default=None,
                        help="If specified, defines subtitle languages to retain. See description of --language "
                             "for syntax.")
    parser.add_argument("-v", "--verbose", action="store_true",
                        default=False, help="Verbose output.")

    # Parse the list of given arguments
    globals()["cli_args"] = parser.parse_args(params)

    # Iterate over all found mkv files
    print("Searching for MKV files to process.")
    print("Warning: This may take some time...")
<<<<<<< HEAD
    for path in cli_args.paths:
        path = os.path.realpath(path)
        for mkv_file in walk_directory(path):
            mkv_obj = MKVFile(mkv_file)
            if mkv_obj.remux_required:
                mkv_obj.remove_tracks()
=======
    for mkv_file in walk_directory(cli_args.path):
        if cli_args.verbose:
            print("Checking", mkv_file)
        mkv_obj = MKVFile(mkv_file)
        if mkv_obj.remux_required:
            mkv_obj.remove_tracks()
>>>>>>> ba0a6438


if __name__ == "__main__":
    main()<|MERGE_RESOLUTION|>--- conflicted
+++ resolved
@@ -383,21 +383,14 @@
     # Iterate over all found mkv files
     print("Searching for MKV files to process.")
     print("Warning: This may take some time...")
-<<<<<<< HEAD
     for path in cli_args.paths:
         path = os.path.realpath(path)
         for mkv_file in walk_directory(path):
+            if cli_args.verbose:
+                print("Checking", mkv_file)
             mkv_obj = MKVFile(mkv_file)
             if mkv_obj.remux_required:
                 mkv_obj.remove_tracks()
-=======
-    for mkv_file in walk_directory(cli_args.path):
-        if cli_args.verbose:
-            print("Checking", mkv_file)
-        mkv_obj = MKVFile(mkv_file)
-        if mkv_obj.remux_required:
-            mkv_obj.remove_tracks()
->>>>>>> ba0a6438
 
 
 if __name__ == "__main__":
